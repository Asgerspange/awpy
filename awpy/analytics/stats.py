--- conflicted
+++ resolved
@@ -1,4 +1,3 @@
-<<<<<<< HEAD
 """Functions to calculate statistics for a player or team from a demofile.
 
     Typical usage example:
@@ -20,9 +19,7 @@
 
     https://github.com/pnxenopoulos/awpy/blob/main/examples/01_Basic_CSGO_Analysis.ipynb
 """
-=======
-from typing import Union
->>>>>>> c17da95d
+from typing import Union, cast, Literal, Optional
 import pandas as pd
 from awpy.types import GameRound, PlayerStatistics
 
@@ -32,30 +29,49 @@
 # kill stats
 # flash stats
 # econ stats
-<<<<<<< HEAD
-def other_side(side):
+def other_side(side: Literal["CT", "T"]) -> Literal["T", "CT"]:
     """Takes a csgo side as input and returns the opposite side in the same formatting
 
     Args:
         side (string): A csgo team side (t or ct all upper or all lower case)
 
     Returns:
-        A string of the opposite team side in the same formatting as the input"""
-    other_side_dict = {"CT": "T", "ct": "t", "T": "CT", "t": "ct"}
-    return other_side_dict[side]
-
-
-def player_stats(game_rounds, return_type="json", selected_side="all"):
+        A string of the opposite team side in the same formatting as the input
+
+    Raises:
+        ValueError: Raises a ValueError if side not neither 'CT' nor 'T'"""
+    if side == "CT":
+        return "T"
+    elif side == "T":
+        return "CT"
+    raise ValueError("side has to be either 'CT' or 'T'")
+
+
+def player_stats(
+    game_rounds: list[GameRound], return_type: str = "json", selected_side: str = "all"
+) -> Union[dict[str, PlayerStatistics], pd.DataFrame]:
+    """Generates a stats summary for a list of game rounds as produced by the DemoParser
+    Args:
+        game_rounds (list[GameRound]): List of game rounds as produced by the DemoParser
+        return_type (str, optional): Return format ("json" or "df"). Defaults to "json".
+        selected_side (str, optional): Which side(s) to consider. Defaults to "all". Other options are "CT" and "T"
+    Returns:
+        Union[dict,pd.Dataframe]: Dictionary or Dataframe containing player information
+    """
+    player_statistics: dict[str, PlayerStatistics] = {}
     player_statistics = {}
-    if selected_side.upper() in {"CT", "T"}:
-        active_sides = {selected_side.upper()}
+    selected_side = selected_side.upper()
+    if selected_side in {"CT", "T"}:
+        selected_side = cast(Literal["CT", "T"], selected_side)
+        active_sides: set[Literal["CT", "T"]] = {selected_side}
     else:
         active_sides = {"CT", "T"}
     for r in game_rounds:
         # Add players
-        kast = {}
+        kast: dict[str, dict[str, bool]] = {}
         round_kills = {}
         for side in [team.lower() + "Side" for team in active_sides]:
+            side = cast(Literal["ctSide", "tSide"], side)
             for p in r[side]["players"]:
                 player_key = p["playerName"] if p["steamID"] == 0 else str(p["steamID"])
                 if player_key not in player_statistics:
@@ -97,22 +113,22 @@
                         "blindTime": 0,
                         "plants": 0,
                         "defuses": 0,
-                        "0kills": 0,
-                        "1kills": 0,
-                        "2kills": 0,
-                        "3kills": 0,
-                        "4kills": 0,
-                        "5kills": 0,
-                        "1v1attempts": 0,
-                        "1v1success": 0,
-                        "1v2attempts": 0,
-                        "1v2success": 0,
-                        "1v3attempts": 0,
-                        "1v3success": 0,
-                        "1v4attempts": 0,
-                        "1v4success": 0,
-                        "1v5attempts": 0,
-                        "1v5success": 0,
+                        "kills0": 0,
+                        "kills1": 0,
+                        "kills2": 0,
+                        "kills3": 0,
+                        "kills4": 0,
+                        "kills5": 0,
+                        "attempts1v1": 0,
+                        "success1v1": 0,
+                        "attempts1v2": 0,
+                        "success1v2": 0,
+                        "attempts1v3": 0,
+                        "success1v3": 0,
+                        "attempts1v4": 0,
+                        "success1v4": 0,
+                        "attempts1v5": 0,
+                        "success1v5": 0,
                     }
                 player_statistics[player_key]["totalRounds"] += 1
                 kast[player_key] = {}
@@ -121,126 +137,12 @@
                 kast[player_key]["s"] = True
                 kast[player_key]["t"] = False
                 round_kills[player_key] = 0
-=======
-def player_stats(
-    game_rounds: list[GameRound], return_type: str = "json"
-) -> Union[dict[str, PlayerStatistics], pd.DataFrame]:
-    player_statistics: dict[str, PlayerStatistics] = {}
-    for r in game_rounds:
-        # Add players
-        ct_side = r["ctSide"]
-        t_side = r["tSide"]
-        for p in ct_side["players"]:
-            if str(p["steamID"]) + " - " + p["playerName"] not in player_statistics:
-                player_statistics[str(p["steamID"]) + " - " + p["playerName"]] = {
-                    "steamID": p["steamID"],
-                    "playerName": p["playerName"],
-                    "teamName": ct_side["teamName"],
-                    "isBot": True if p["steamID"] == 0 else False,
-                    "totalRounds": 0,
-                    "kills": 0,
-                    "deaths": 0,
-                    "kdr": 0,
-                    "assists": 0,
-                    "tradeKills": 0,
-                    "teamKills": 0,
-                    "suicides": 0,
-                    "flashAssists": 0,
-                    "totalDamageGiven": 0,
-                    "totalDamageTaken": 0,
-                    "totalTeamDamageGiven": 0,
-                    "adr": 0,
-                    "totalShots": 0,
-                    "shotsHit": 0,
-                    "accuracy": 0,
-                    "rating": 0,
-                    "kast": 0,
-                    "hs": 0,
-                    "hsPercent": 0,
-                    "firstKills": 0,
-                    "firstDeaths": 0,
-                    "utilityDamage": 0,
-                    "smokesThrown": 0,
-                    "flashesThrown": 0,
-                    "heThrown": 0,
-                    "fireThrown": 0,
-                    "enemiesFlashed": 0,
-                    "teammatesFlashed": 0,
-                    "blindTime": 0,
-                    "plants": 0,
-                    "defuses": 0,
-                }
-                player_statistics[str(p["steamID"]) + " - " + p["playerName"]][
-                    "totalRounds"
-                ] += 1
-            else:
-                player_statistics[str(p["steamID"]) + " - " + p["playerName"]][
-                    "totalRounds"
-                ] += 1
-        for p in t_side["players"]:
-            if str(p["steamID"]) + " - " + p["playerName"] not in player_statistics:
-                player_statistics[str(p["steamID"]) + " - " + p["playerName"]] = {
-                    "steamID": p["steamID"],
-                    "playerName": p["playerName"],
-                    "teamName": t_side["teamName"],
-                    "isBot": True if p["steamID"] == 0 else False,
-                    "totalRounds": 0,
-                    "kills": 0,
-                    "deaths": 0,
-                    "kdr": 0,
-                    "assists": 0,
-                    "tradeKills": 0,
-                    "teamKills": 0,
-                    "suicides": 0,
-                    "flashAssists": 0,
-                    "totalDamageGiven": 0,
-                    "totalDamageTaken": 0,
-                    "totalTeamDamageGiven": 0,
-                    "adr": 0,
-                    "totalShots": 0,
-                    "shotsHit": 0,
-                    "accuracy": 0,
-                    "rating": 0,
-                    "kast": 0,
-                    "hs": 0,
-                    "hsPercent": 0,
-                    "firstKills": 0,
-                    "firstDeaths": 0,
-                    "utilityDamage": 0,
-                    "smokesThrown": 0,
-                    "flashesThrown": 0,
-                    "heThrown": 0,
-                    "fireThrown": 0,
-                    "enemiesFlashed": 0,
-                    "teammatesFlashed": 0,
-                    "blindTime": 0,
-                    "plants": 0,
-                    "defuses": 0,
-                }
-                player_statistics[str(p["steamID"]) + " - " + p["playerName"]][
-                    "totalRounds"
-                ] += 1
-            else:
-                player_statistics[str(p["steamID"]) + " - " + p["playerName"]][
-                    "totalRounds"
-                ] += 1
-        kast: dict[str, dict[str, bool]] = {}
-        for p in t_side["players"]:
-            kast[str(p["steamID"]) + " - " + p["playerName"]] = {}
-            kast[str(p["steamID"]) + " - " + p["playerName"]]["k"] = False
-            kast[str(p["steamID"]) + " - " + p["playerName"]]["a"] = False
-            kast[str(p["steamID"]) + " - " + p["playerName"]]["s"] = True
-            kast[str(p["steamID"]) + " - " + p["playerName"]]["t"] = False
-        for p in ct_side["players"]:
-            kast[str(p["steamID"]) + " - " + p["playerName"]] = {}
-            kast[str(p["steamID"]) + " - " + p["playerName"]]["k"] = False
-            kast[str(p["steamID"]) + " - " + p["playerName"]]["a"] = False
-            kast[str(p["steamID"]) + " - " + p["playerName"]]["s"] = True
-            kast[str(p["steamID"]) + " - " + p["playerName"]]["t"] = False
->>>>>>> c17da95d
         # Calculate kills
-        players_killed = {"T": set(), "CT": set()}
-        is_clutching = set()
+        players_killed: dict[Literal["CT", "T"], set[str]] = {
+            "T": set(),
+            "CT": set(),
+        }
+        is_clutching: set[Optional[str]] = set()
         for k in r["kills"]:
             killer_key = (
                 str(k["attackerName"])
@@ -262,7 +164,8 @@
                 if str(k["flashThrowerSteamID"]) == 0
                 else str(k["flashThrowerSteamID"])
             )
-            players_killed[k["victimSide"]].add(victim_key)
+            if k["victimSide"] in players_killed:
+                players_killed[k["victimSide"]].add(victim_key)  # type: ignore[index]
             # Purely attacker related stats
             if (
                 k["attackerSide"] in active_sides
@@ -284,33 +187,37 @@
                 if k["isSuicide"]:
                     player_statistics[victim_key]["suicides"] += 1
             if (
-                len(r[k["victimSide"].lower() + "Side"]["players"])
-                - len(players_killed[k["victimSide"]])
+                k["victimSide"] in active_sides
+                # mypy does not understand that after the first part k["victimSide"] is Literal["CT", "T"]
+                # and that `k["victimSide"].lower() + "Side"` leads to a Literal["ctSide", "tSide"]
+                and len(r[k["victimSide"].lower() + "Side"]["players"])  # type: ignore[literal-required]
+                - len(players_killed[k["victimSide"]])  # type: ignore[literal-required, index]
                 == 1
-                and k["victimSide"] in active_sides
-            ):
-                for player in r[k["victimSide"].lower() + "Side"]["players"]:
+            ):
+                for player in r[k["victimSide"].lower() + "Side"]["players"]:  # type: ignore[literal-required]
                     clutcher_key = (
                         str(player["playermName"])
                         if str(player["steamID"]) == 0
                         else str(player["steamID"])
                     )
                     if (
-                        clutcher_key not in players_killed[k["victimSide"]]
+                        clutcher_key not in players_killed[k["victimSide"]]  # type: ignore[literal-required, index]
                         and clutcher_key not in is_clutching
                         and clutcher_key in player_statistics
                     ):
                         is_clutching.add(clutcher_key)
                         enemies_alive = len(
-                            r[other_side(k["victimSide"].lower()) + "Side"]["players"]
-                        ) - len(players_killed[other_side(k["victimSide"])])
+                            r[other_side(k["victimSide"]).lower() + "Side"]["players"]  # type: ignore
+                        ) - len(
+                            players_killed[other_side(k["victimSide"])]  # type: ignore
+                        )
                         if enemies_alive > 0:
                             player_statistics[clutcher_key][
-                                f"1v{enemies_alive}attempts"
+                                f"attempts1v{enemies_alive}"  # type: ignore[literal-required]
                             ] += 1
                             if r["winningSide"] == k["victimSide"]:
                                 player_statistics[clutcher_key][
-                                    f"1v{enemies_alive}success"
+                                    f"success1v{enemies_alive}"  # type: ignore[literal-required]
                                 ] += 1
             if k["isTrade"]:
                 # A trade is always onto an enemy
@@ -362,7 +269,6 @@
             ):
                 player_statistics[flashthrower_key]["flashAssists"] += 1
                 kast[flashthrower_key]["a"] = True
-<<<<<<< HEAD
 
             if k["isFirstKill"] and k["attackerSteamID"]:
                 if (
@@ -385,49 +291,6 @@
                 else str(d["victimSteamID"])
             )
             # Purely attacker related stats
-=======
-            if (
-                k["isTrade"]
-                and k["attackerSteamID"]
-                and killer_key in player_statistics.keys()
-                and victim_key in player_statistics.keys()
-            ):
-                player_statistics[killer_key]["tradeKills"] += 1
-                kast[
-                    # victimName and victimSteamID could be None?
-                    # This would give an error here due to the +
-                    # This will go away with the stats update
-                    # https://github.com/pnxenopoulos/awpy/pull/203
-                    str(r["kills"][i - 1]["victimSteamID"])  # type: ignore[operator]
-                    + " - "
-                    + r["kills"][i - 1]["victimName"]  # type: ignore[operator]
-                ]["t"] = True
-            if (
-                k["isFirstKill"]
-                and k["attackerSteamID"]
-                and killer_key in player_statistics.keys()
-                and victim_key in player_statistics.keys()
-            ):
-                player_statistics[killer_key]["firstKills"] += 1
-                player_statistics[victim_key]["firstDeaths"] += 1
-            if (
-                k["isTeamkill"]
-                and k["attackerSteamID"]
-                and killer_key in player_statistics.keys()
-            ):
-                player_statistics[killer_key]["teamKills"] += 1
-            if (
-                k["isHeadshot"]
-                and k["attackerSteamID"]
-                and killer_key in player_statistics.keys()
-            ):
-                player_statistics[killer_key]["hs"] += 1
-            if k["isSuicide"] and victim_key in player_statistics.keys():
-                player_statistics[victim_key]["suicides"] += 1
-        for d in r["damages"]:
-            attacker_key = str(d["attackerSteamID"]) + " - " + str(d["attackerName"])
-            victim_key = str(d["victimSteamID"]) + " - " + str(d["victimName"])
->>>>>>> c17da95d
             if (
                 d["attackerSide"] in active_sides
                 and attacker_key in player_statistics
@@ -476,15 +339,6 @@
                 and flasher_key in player_statistics
                 and f["attackerSide"] in active_sides
             ):
-<<<<<<< HEAD
-=======
-                player_statistics[str(w["playerSteamID"]) + " - " + w["playerName"]][
-                    "totalShots"
-                ] += 1
-        for f in r["flashes"]:
-            flasher_key = str(f["attackerSteamID"]) + " - " + f["attackerName"]
-            if f["attackerSteamID"] and flasher_key in player_statistics.keys():
->>>>>>> c17da95d
                 if f["attackerSide"] == f["playerSide"]:
                     player_statistics[flasher_key]["teammatesFlashed"] += 1
                 else:
@@ -524,7 +378,8 @@
             if any(components.values()):
                 player_statistics[player]["kast"] += 1
         for player, n_kills in round_kills.items():
-            player_statistics[player][f"{n_kills}kills"] += 1
+            if n_kills in range(6):  # 0, 1, 2, 3, 4, 5
+                player_statistics[player][f"kills{n_kills}"] += 1  # type: ignore[literal-required]
 
     for player in player_statistics.values():
         player["kast"] = round(
