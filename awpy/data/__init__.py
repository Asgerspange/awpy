--- conflicted
+++ resolved
@@ -1,22 +1,14 @@
 import json
 import os
-<<<<<<< HEAD
 from pathlib import Path
-=======
-from typing import Optional, TypedDict
->>>>>>> c17da95d
 import pandas as pd
 import numpy as np
 from scipy.spatial import distance
 import networkx as nx
 
 from awpy.utils import transform_csv_to_json
-<<<<<<< HEAD
+from awpy.types import AreaMatrix, PlaceMatrix, Area
 
-=======
-from awpy.types import AreaMatrix, PlaceMatrix
-from pathlib import Path
->>>>>>> c17da95d
 
 PATH = os.path.join(os.path.dirname(__file__), "")
 
@@ -31,22 +23,9 @@
 NAV_CSV.areaName = NAV_CSV.areaName.fillna("")
 
 
-class Area(TypedDict):
-    """TypedDict for area entries in NAV"""
-
-    areaName: str
-    northWestX: float
-    northWestY: float
-    northWestZ: float
-    southEastX: float
-    southEastY: float
-    southEastZ: float
-
-
 NAV: dict[str, dict[int, Area]] = transform_csv_to_json(NAV_CSV)
 
 # Create nav graphs
-<<<<<<< HEAD
 def create_nav_graphs(nav: dict, data_path: str) -> dict[str, nx.DiGraph]:
     """Function to create a dict of DiGraphs from dict of areas and edge_list file
 
@@ -56,7 +35,7 @@
 
     Returns:
         A dictionary mapping each map (str) to an nx.DiGraph of its traversible areas"""
-    nav_graphs = {}
+    nav_graphs: dict[str, nx.DiGraph] = {}
     for m in nav:
         G = nx.DiGraph()
         for a in nav[m].keys():
@@ -99,38 +78,6 @@
                 weight=distance.euclidean(
                     G.nodes()[int(areas[0])]["center"],
                     G.nodes()[int(areas[1])]["center"],
-=======
-NAV_GRAPHS: dict[str, nx.DiGraph] = {}
-for m in NAV:
-    G = nx.DiGraph()
-    for a in NAV[m].keys():
-        r = NAV[m][a]
-        G.add_nodes_from(
-            [
-                (
-                    a,
-                    {
-                        "mapName": m,
-                        "areaID": a,
-                        "areaName": r["areaName"],
-                        "northWestX": r["northWestX"],
-                        "northWestY": r["northWestY"],
-                        "northWestZ": r["northWestZ"],
-                        "southEastX": r["southEastX"],
-                        "southEastY": r["southEastY"],
-                        "southEastZ": r["southEastZ"],
-                        "center": [
-                            (r["northWestX"] + r["southEastX"]) / 2,
-                            (r["northWestY"] + r["southEastY"]) / 2,
-                            (r["northWestY"] + r["southEastY"]) / 2,
-                        ],
-                        "size": np.sqrt(
-                            (r["northWestX"] - r["southEastX"]) ** 2
-                            + (r["northWestY"] - r["southEastY"]) ** 2
-                            + (r["northWestZ"] - r["southEastZ"]) ** 2
-                        ),
-                    },
->>>>>>> c17da95d
                 ),
             )
         nav_graphs[m] = G
@@ -143,8 +90,8 @@
 with open(Path(PATH + "map/map_data.json"), encoding="utf8") as f:
     MAP_DATA: dict = json.load(f)
 
-PLACE_DIST_MATRIX: Optional[dict[str, PlaceMatrix]]
-AREA_DIST_MATRIX: Optional[dict[str, AreaMatrix]]
+PLACE_DIST_MATRIX: dict[str, PlaceMatrix]
+AREA_DIST_MATRIX: dict[str, AreaMatrix]
 PLACE_DIST_MATRIX = {}
 AREA_DIST_MATRIX = {}
 for file in os.listdir(PATH + "nav/"):
