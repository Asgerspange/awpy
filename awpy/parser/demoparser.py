"""This module defines the DemoParser class that handles the core functionality of parsing and cleaning a csgo demo file

    Typical usage example:
    from awpy.parser import DemoParser

    # Create parser object
    # Set log=True above if you want to produce a logfile for the parser
    demo_parser = DemoParser(
        demofile = "og-vs-natus-vincere-m1-dust2.dem",
        demo_id = "OG-NaVi-BLAST2020",
        parse_rate=128,
        trade_time=5,
        buy_style="hltv"
    )


    # Parse the demofile, output results to dictionary
    data = demo_parser.parse()
    https://github.com/pnxenopoulos/awpy/blob/main/examples/00_Parsing_a_CSGO_Demofile.ipynb
"""

import json
from typing import Optional, Union, Any, Literal, cast, get_args
import logging
import os
import subprocess
import pandas as pd

from awpy.utils import check_go_version
from awpy.types import Game


class DemoParser:
    """DemoParser can parse, load and clean data from a CSGO demofile. Can be instantiated without a specified demofile.

    Attributes:
        demofile (string): A string denoting the path to the demo file, which ends in .dem
        demo_id (string): A unique demo name/game id. Default is inferred from demofile name
        output_file (str): The output file name. Set to 'demoid'+".json"
        outpath (str): The path where the json file will be saved to
        log (boolean): A boolean indicating if the log should print to stdout.
        parse_rate (int): One of 128, 64, 32, 16, 8, 4, 2, or 1. The lower the value, the more frames are collected. Indicates spacing between parsed demo frames in ticks. Default is 128.
        parse_frames (bool): Flag if you want to parse frames (trajectory data) or not
        parse_kill_frames (bool): Flag if you want to parse frames on kills
        trade_time (int): Length of the window for a trade (in seconds). Default is 5.
        dmg_rolled (bool): Boolean if you want damages rolled up (since multiple damages for a player can happen in 1 tick from the same weapon.)
        buy_style (string): Buy style string, one of "hltv" or "csgo"
        json_indentation (bool): Whether the json file should be pretty printed with indentation (larger, more readable) or not (smaller, less human readable)
        json (Optional[dict]): Dictionary containing the parsed json file

    Raises:
        ValueError: Raises a ValueError if the Golang version is lower than 1.17
    """

    def __init__(
        self,
        demofile: str = "",
        outpath: Optional[str] = None,
        demo_id: Optional[str] = None,
        log: bool = False,
        parse_rate: int = 128,
        parse_frames: bool = True,
        parse_kill_frames: bool = False,
        trade_time: int = 5,
        dmg_rolled: bool = False,
        buy_style: str = "hltv",
        json_indentation: bool = False,
    ):
        # Set up logger
        logging.basicConfig(
            level=logging.INFO,
            format="%(asctime)s [%(levelname)s] %(message)s",
            datefmt="%H:%M:%S",
        )
        self.logger = logging.getLogger("awpy")
        self.logger.propagate = log

        # Handle demofile and demo_id name. Only take the file name and remove the last extension.
        self.demofile = os.path.abspath(demofile)
<<<<<<< HEAD

        self.logger.info("Initialized awpy DemoParser with demofile %s", self.demofile)
        if (demo_id is None) | (demo_id == ""):
            self.demo_id = os.path.splitext(
                os.path.basename(demofile.replace("\\", "/"))
            )[0]
=======
        self.logger.info("Initialized awpy DemoParser with demofile " + self.demofile)
        if not demo_id:
            self.demo_id = demofile[demofile.rfind("/") + 1 : -4]
>>>>>>> c17da95d
        else:
            self.demo_id = demo_id

        self.logger.info("Setting demo id to %s", self.demo_id)

        self.output_file = self.demo_id + ".json"

        if outpath is None:
            self.outpath = os.path.abspath(os.getcwd())
        else:
            self.outpath = os.path.abspath(outpath)

        # Handle parse rate. If the parse rate is less than 64, likely to be slow
        if parse_rate < 1 or not isinstance(parse_rate, int):
            self.logger.warning(
                "Parse rate of %s not acceptable! Parse rate must be an integer greater than 0.",
                str(parse_rate),
            )
            parse_rate = 128
            self.parse_rate = parse_rate

        if parse_rate < 64 and parse_rate > 1:
            self.logger.warning(
                "A parse rate lower than 64 may be slow depending on the tickrate of the demo, which is usually 64 for MM and 128 for pro demos."
            )
            self.parse_rate = parse_rate
        elif parse_rate >= 256:
            self.logger.warning(
                "A high parse rate means very few frames. Only use for testing purposes."
            )
            self.parse_rate = parse_rate
        else:
            self.parse_rate = parse_rate
        self.logger.info("Setting parse rate to %s", str(self.parse_rate))

        # Handle trade time
        self.trade_time = trade_time
        if trade_time <= 0:
            self.logger.warning(
                "Trade time can't be negative, setting to default value of 5 seconds."
            )
            self.trade_time = 5
        elif trade_time > 7:
            self.logger.warning(
                "Trade time of %s is rather long. Consider a value between 4-7.",
                str(trade_time),
            )

        self.logger.info("Setting trade time to %s", str(self.trade_time))

        # Handle buy style
        if buy_style not in ["hltv", "csgo"]:
            self.logger.warning(
                "Buy style specified is not one of hltv, csgo, will be set to hltv by default"
            )
            self.buy_style = "hltv"
        else:
            self.buy_style = buy_style
        self.logger.info("Setting buy style to %s", str(self.buy_style))

        self.dmg_rolled = dmg_rolled
        self.parse_frames = parse_frames
        self.parse_kill_frames = parse_kill_frames
        self.json_indentation = json_indentation
        self.logger.info("Rollup damages set to %s", str(self.dmg_rolled))
        self.logger.info("Parse frames set to %s", str(self.parse_frames))
        self.logger.info("Parse kill frames set to %s", str(self.parse_kill_frames))
        self.logger.info(
            "Output json indentation set to %s", str(self.json_indentation)
        )

        # Set parse error to False
        self.parse_error = False

<<<<<<< HEAD
        # Initialize json attribute as None
        self.json = None

    def parse_demo(self):
=======
    def parse_demo(self) -> None:
>>>>>>> c17da95d
        """Parse a demofile using the Go script parse_demo.go -- this function needs the .demofile to be set in the class, and the file needs to exist.

        Returns:
            Outputs a JSON file to current working directory.

        Raises:
            ValueError: Raises a ValueError if the Golang version is lower than 1.17
            FileNotFoundError: Raises a FileNotFoundError if the demofile path does not exist.
        """
        # Check if Golang version is compatible
        acceptable_go = check_go_version()
        if not acceptable_go:
            self.logger.error(
                "Error calling Go. Check if Go is installed using 'go version'. Need at least v1.17.0."
            )
            raise ValueError(
                "Error calling Go. Check if Go is installed using 'go version'. Need at least v1.17.0."
            )
        else:
            self.logger.info("Go version>=1.17.0")

        # Check if demofile exists
        if not os.path.exists(os.path.abspath(self.demofile)):
            self.logger.error("Demofile path does not exist!")
            raise FileNotFoundError("Demofile path does not exist!")

        path = os.path.join(os.path.dirname(__file__), "")
        self.logger.info("Running Golang parser from %s", path)
        self.logger.info("Looking for file at %s", self.demofile)
        self.parser_cmd = [
            "go",
            "run",
            "parse_demo.go",
            "-demo",
            self.demofile,
            "-parserate",
            str(self.parse_rate),
            "-tradetime",
            str(self.trade_time),
            "-buystyle",
            str(self.buy_style),
            "-demoid",
            str(self.demo_id),
            "-out",
            self.outpath,
        ]
        if self.dmg_rolled:
            self.parser_cmd.append("--dmgrolled")
        if self.parse_frames:
            self.parser_cmd.append("--parseframes")
        if self.parse_kill_frames:
            self.parser_cmd.append("--parsekillframes")
        if self.json_indentation:
            self.parser_cmd.append("--jsonindentation")
        proc = subprocess.Popen(
            self.parser_cmd,
            stdout=subprocess.PIPE,
            cwd=path,
        )
<<<<<<< HEAD
        stdout = proc.stdout.read().splitlines()
=======
        stdout = proc.stdout.read().splitlines() if proc.stdout is not None else None
        self.output_file = self.demo_id + ".json"
>>>>>>> c17da95d
        if os.path.isfile(self.outpath + "/" + self.output_file):
            self.logger.info("Wrote demo parse output to %s", self.output_file)
            self.parse_error = False
        else:
            self.parse_error = True
            self.logger.error("No file produced, error in calling Golang")
            self.logger.error(stdout)

    def read_json(self, json_path: str):
        """Reads the JSON file given a JSON path. Can be used to read in already processed demofiles.

        Args:
            json_path (string): Path to JSON file

        Returns:
            JSON in Python dictionary form

        Raises:
            FileNotFoundError: Raises a FileNotFoundError if the JSON path doesn't exist
        """
        # Check if JSON exists
        if not os.path.exists(json_path):
            self.logger.error("JSON path does not exist!")
            raise FileNotFoundError("JSON path does not exist!")

        # Read in json to .json attribute
        with open(json_path, encoding="utf8") as f:
            demo_data: Game = json.load(f)

        self.json: Game = demo_data
        self.logger.info(
            "JSON data loaded, available in the `json` attribute to parser"
        )
        return demo_data

    def parse(
        self, return_type: str = "json", clean: bool = True
    ) -> Union[Game, dict[str, Any]]:
        """Wrapper for parse_demo() and read_json(). Use to parse a demo.

        Args:
            return_type (string): Either "json" or "df"
            clean (bool, optional): True to run clean_rounds, otherwise, uncleaned data is returned. Defaults to True.

        Returns:
            A dictionary of output (which is parsed to a JSON file in the working directory)

        Raises:
            ValueError: Raises a ValueError if the return_type is not "json" or "df"
            AttributeError: Raises an AttributeError if the .json attribute is None
        """
        self.parse_demo()
        self.read_json(json_path=self.outpath + "/" + self.output_file)
        if clean:
            clean_data = self.clean_rounds()
        if self.json:
            self.logger.info("JSON output found")
            if return_type == "json":
                return self.json
            elif return_type == "df":
                demo_data = self.parse_json_to_df()
                self.logger.info("Returned dataframe output")
                return demo_data
            else:
                self.logger.error("Parse return_type must be either 'json' or 'df'")
                raise ValueError("return_type must be either 'json' or 'df'")
        else:
            self.logger.error("JSON couldn't be returned")
            raise AttributeError("No JSON parsed! Error in producing JSON.")

    def parse_json_to_df(self) -> dict[str, Any]:
        """Returns JSON into dictionary where keys correspond to data frames

        Returns:
            A dictionary of output

        Raises:
            AttributeError: Raises an AttributeError if the .json attribute is None
        """
        if self.json:
            demo_data: dict[str, Any] = {}
            demo_data["matchID"] = self.json["matchID"]
            demo_data["clientName"] = self.json["clientName"]
            demo_data["mapName"] = self.json["mapName"]
            demo_data["tickRate"] = self.json["tickRate"]
            demo_data["playbackTicks"] = self.json["playbackTicks"]
            # Rounds
            demo_data["rounds"] = self._parse_rounds()
            # Kills
            demo_data["kills"] = self._parse_kills()
            demo_data["kills"]["attackerSteamID"] = demo_data["kills"][
                "attackerSteamID"
            ].astype(pd.Int64Dtype())
            demo_data["kills"]["victimSteamID"] = demo_data["kills"][
                "victimSteamID"
            ].astype(pd.Int64Dtype())
            demo_data["kills"]["assisterSteamID"] = demo_data["kills"][
                "assisterSteamID"
            ].astype(pd.Int64Dtype())
            demo_data["kills"]["flashThrowerSteamID"] = demo_data["kills"][
                "flashThrowerSteamID"
            ].astype(pd.Int64Dtype())
            # Damages
            demo_data["damages"] = self._parse_damages()
            demo_data["damages"]["attackerSteamID"] = demo_data["damages"][
                "attackerSteamID"
            ].astype(pd.Int64Dtype())
            demo_data["damages"]["victimSteamID"] = demo_data["damages"][
                "victimSteamID"
            ].astype(pd.Int64Dtype())
            # Grenades
            demo_data["grenades"] = self._parse_grenades()
            demo_data["grenades"]["throwerSteamID"] = demo_data["grenades"][
                "throwerSteamID"
            ].astype(pd.Int64Dtype())
            # Flashes
            demo_data["flashes"] = self._parse_flashes()
            demo_data["flashes"]["attackerSteamID"] = demo_data["flashes"][
                "attackerSteamID"
            ].astype(pd.Int64Dtype())
            demo_data["flashes"]["playerSteamID"] = demo_data["flashes"][
                "playerSteamID"
            ].astype(pd.Int64Dtype())
            # Weapon Fires
            demo_data["weaponFires"] = self._parse_weapon_fires()
            demo_data["weaponFires"]["playerSteamID"] = demo_data["weaponFires"][
                "playerSteamID"
            ].astype(pd.Int64Dtype())
            # Bomb Events
            demo_data["bombEvents"] = self._parse_bomb_events()
            demo_data["bombEvents"]["playerSteamID"] = demo_data["bombEvents"][
                "playerSteamID"
            ].astype(pd.Int64Dtype())
            # Frames
            demo_data["frames"] = self._parse_frames()
            # Player Frames
            demo_data["playerFrames"] = self._parse_player_frames()
            demo_data["playerFrames"]["steamID"] = demo_data["playerFrames"][
                "steamID"
            ].astype(pd.Int64Dtype())
            self.logger.info("Returned dataframe output")
            return demo_data
        else:
            self.logger.error(
                "JSON not found. Run .parse() or .read_json() if JSON already exists"
            )
            raise AttributeError(
                "JSON not found. Run .parse() or .read_json() if JSON already exists"
            )

    def _parse_frames(self) -> pd.DataFrame:
        """Returns frames as a Pandas dataframe

        Returns:
            A Pandas dataframe where each row is a frame (game state) in the demo, which is a discrete point of time.

        Raises:
            AttributeError: Raises an AttributeError if the .json attribute is None
        """
        if self.json:
            frames_dataframes = []
            for r in self.json["gameRounds"]:
                if r["frames"]:
                    for frame in r["frames"]:
                        frame_item: dict[str, Any] = {}
                        frame_item["roundNum"] = r["roundNum"]
                        for k in ("tick", "seconds"):
                            # Currently there is no better way:
                            # https://github.com/python/mypy/issues/9230
                            k = cast(Literal["tick", "seconds"], k)
                            frame_item[k] = frame[k]
                        frame_item["ctTeamName"] = frame["ct"]["teamName"]
                        frame_item["ctEqVal"] = frame["ct"]["teamEqVal"]
                        frame_item["ctAlivePlayers"] = frame["ct"]["alivePlayers"]
                        frame_item["ctUtility"] = frame["ct"]["totalUtility"]
                        frame_item["tTeamName"] = frame["t"]["teamName"]
                        frame_item["tEqVal"] = frame["t"]["teamEqVal"]
                        frame_item["tAlivePlayers"] = frame["t"]["alivePlayers"]
                        frame_item["tUtility"] = frame["t"]["totalUtility"]
                        frames_dataframes.append(frame_item)
            frames_df = pd.DataFrame(frames_dataframes)
            frames_df["matchID"] = self.json["matchID"]
            frames_df["mapName"] = self.json["mapName"]
            return pd.DataFrame(frames_dataframes)
        else:
            self.logger.error(
                "JSON not found. Run .parse() or .read_json() if JSON already exists"
            )
            raise AttributeError(
                "JSON not found. Run .parse() or .read_json() if JSON already exists"
            )

    def _parse_player_frames(self) -> pd.DataFrame:
        """Returns player frames as a Pandas dataframe.

        Returns:
            A Pandas dataframe where each row is a player's attributes at a given frame (game state).

        Raises:
            AttributeError: Raises an AttributeError if the .json attribute is None
        """
        if self.json:
            player_frames = []
            for r in self.json["gameRounds"]:
                if r["frames"]:
                    for frame in r["frames"]:
                        for side in ["ct", "t"]:
                            # Currently there is no better way:
                            # https://github.com/python/mypy/issues/9230
                            side = cast(Literal["ct", "t"], side)
                            if frame[side]["players"] is not None and (
                                len(frame[side]["players"])
                                > 0  # Used to be == 5, to ensure the sides were equal.
                            ):
                                for player in frame[side]["players"]:
                                    player_item: dict[str, Any] = {}
                                    player_item["roundNum"] = r["roundNum"]
                                    player_item["tick"] = frame["tick"]
                                    player_item["seconds"] = frame["seconds"]
                                    player_item["side"] = side
                                    player_item["teamName"] = frame[side]["teamName"]
                                    for col, val in player.items():
                                        if col != "inventory":
                                            player_item[col] = val
                                    player_frames.append(player_item)
            player_frames_df = pd.DataFrame(player_frames)
            player_frames_df["matchID"] = self.json["matchID"]
            player_frames_df["mapName"] = self.json["mapName"]
            return pd.DataFrame(player_frames_df)
        else:
            self.logger.error(
                "JSON not found. Run .parse() or .read_json() if JSON already exists"
            )
            raise AttributeError(
                "JSON not found. Run .parse() or .read_json() if JSON already exists"
            )

    def _parse_rounds(self) -> pd.DataFrame:
        """Returns rounds as a Pandas dataframe

        Returns:
            A Pandas dataframe where each row is a round

        Raises:
            AttributeError: Raises an AttributeError if the .json attribute is None
        """
        if self.json:
            rounds = []
            # There is currently no better way than this monstrosity...
            # https://github.com/python/mypy/issues/9230
            # https://stackoverflow.com/a/64522240/7895542
            cols_type = Literal[
                "roundNum",
                "startTick",
                "freezeTimeEndTick",
                "endTick",
                "endOfficialTick",
                "tScore",
                "ctScore",
                "endTScore",
                "endCTScore",
                "tTeam",
                "ctTeam",
                "winningSide",
                "winningTeam",
                "losingTeam",
                "roundEndReason",
                "ctFreezeTimeEndEqVal",
                "ctRoundStartEqVal",
                "ctRoundSpendMoney",
                "ctBuyType",
                "tFreezeTimeEndEqVal",
                "tRoundStartEqVal",
                "tRoundSpendMoney",
                "tBuyType",
            ]
            cols: list[cols_type] = list(get_args(cols_type))
            for r in self.json["gameRounds"]:
                round_item: dict[str, Any] = {}
                for k in cols:
                    round_item[k] = r[k]
                    round_item["matchID"] = self.json["matchID"]
                    round_item["mapName"] = self.json["mapName"]
                rounds.append(round_item)
            return pd.DataFrame(rounds)
        else:
            self.logger.error(
                "JSON not found. Run .parse() or .read_json() if JSON already exists"
            )
            raise AttributeError(
                "JSON not found. Run .parse() or .read_json() if JSON already exists"
            )

    def _parse_kills(self) -> pd.DataFrame:
        """Returns kills as either a Pandas dataframe

        Returns:
            A Pandas dataframe where each row is a kill

        Raises:
            AttributeError: Raises an AttributeError if the .json attribute is None
        """
        if self.json:
            kills = []
            for r in self.json["gameRounds"]:
                if r["kills"] is not None:
                    for k in r["kills"]:
                        new_k: dict[str, Any] = dict(k)
                        new_k["roundNum"] = r["roundNum"]
                        new_k["matchID"] = self.json["matchID"]
                        new_k["mapName"] = self.json["mapName"]
                        kills.append(new_k)
            return pd.DataFrame(kills)
        else:
            self.logger.error(
                "JSON not found. Run .parse() or .read_json() if JSON already exists"
            )
            raise AttributeError(
                "JSON not found. Run .parse() or .read_json() if JSON already exists"
            )

    def _parse_weapon_fires(self) -> pd.DataFrame:
        """Returns weapon fires as either a list or Pandas dataframe

        Returns:
            A  Pandas dataframe where each row is a weapon fire event

        Raises:
            AttributeError: Raises an AttributeError if the .json attribute is None
        """
        if self.json:
            shots = []
            for r in self.json["gameRounds"]:
                if r["weaponFires"] is not None:
                    for wf in r["weaponFires"]:
                        new_wf: dict[str, Any] = dict(wf)
                        new_wf["roundNum"] = r["roundNum"]
                        new_wf["matchID"] = self.json["matchID"]
                        new_wf["mapName"] = self.json["mapName"]
                        shots.append(new_wf)
            return pd.DataFrame(shots)
        else:
            self.logger.error(
                "JSON not found. Run .parse() or .read_json() if JSON already exists"
            )
            raise AttributeError(
                "JSON not found. Run .parse() or .read_json() if JSON already exists"
            )

    def _parse_damages(self) -> pd.DataFrame:
        """Returns damages as a Pandas dataframe

        Returns:
            A Pandas dataframe where each row is a damage event.

        Raises:
            AttributeError: Raises an AttributeError if the .json attribute is None
        """
        if self.json:
            damages = []
            for r in self.json["gameRounds"]:
                if r["damages"] is not None:
                    for d in r["damages"]:
                        new_d: dict[str, Any] = dict(d)
                        new_d["roundNum"] = r["roundNum"]
                        new_d["matchID"] = self.json["matchID"]
                        new_d["mapName"] = self.json["mapName"]
                        damages.append(new_d)
            return pd.DataFrame(damages)
        else:
            self.logger.error(
                "JSON not found. Run .parse() or .read_json() if JSON already exists"
            )
            raise AttributeError(
                "JSON not found. Run .parse() or .read_json() if JSON already exists"
            )

    def _parse_grenades(self) -> pd.DataFrame:
        """Returns grenades as a Pandas dataframe

        Returns:
            A list or Pandas dataframe where each row is a grenade throw

        Raises:
            AttributeError: Raises an AttributeError if the .json attribute is None
        """
        if self.json:
            grenades = []
            for r in self.json["gameRounds"]:
                if r["grenades"] is not None:
                    for g in r["grenades"]:
                        new_g: dict[str, Any] = dict(g)
                        new_g["roundNum"] = r["roundNum"]
                        new_g["matchID"] = self.json["matchID"]
                        new_g["mapName"] = self.json["mapName"]
                        grenades.append(new_g)
            return pd.DataFrame(grenades)
        else:
            self.logger.error(
                "JSON not found. Run .parse() or .read_json() if JSON already exists"
            )
            raise AttributeError(
                "JSON not found. Run .parse() or .read_json() if JSON already exists"
            )

    def _parse_bomb_events(self) -> pd.DataFrame:
        """Returns bomb events as a Pandas dataframe

        Returns:
            A Pandas dataframe where each row is a bomb event (defuse, plant, etc.)

        Raises:
            AttributeError: Raises an AttributeError if the .json attribute is None
        """
        if self.json:
            bomb_events = []
            for r in self.json["gameRounds"]:
                if r["bombEvents"] is not None:
                    for b in r["bombEvents"]:
                        new_b: dict[str, Any] = dict(b)
                        new_b["roundNum"] = r["roundNum"]
                        new_b["matchID"] = self.json["matchID"]
                        new_b["mapName"] = self.json["mapName"]
                        bomb_events.append(new_b)
            return pd.DataFrame(bomb_events)
        else:
            self.logger.error(
                "JSON not found. Run .parse() or .read_json() if JSON already exists"
            )
            raise AttributeError(
                "JSON not found. Run .parse() or .read_json() if JSON already exists"
            )

    def _parse_flashes(self) -> pd.DataFrame:
        """Returns flashes as a Pandas dataframe

        Returns:
            A Pandas dataframe where each row is a flash event.

        Raises:
            AttributeError: Raises an AttributeError if the .json attribute is None
        """
        if self.json:
            flashes = []
            for r in self.json["gameRounds"]:
                if r["flashes"] is not None:
                    for f in r["flashes"]:
                        new_f: dict[str, Any] = dict(f)
                        new_f["roundNum"] = r["roundNum"]
                        new_f["matchId"] = self.json["matchID"]
                        new_f["mapName"] = self.json["mapName"]
                        flashes.append(new_f)
            return pd.DataFrame(flashes)
        else:
            self.logger.error(
                "JSON not found. Run .parse() or .read_json() if JSON already exists"
            )
            raise AttributeError(
                "JSON not found. Run .parse() or .read_json() if JSON already exists"
            )

    def clean_rounds(
        self,
        remove_no_frames: bool = True,
        remove_warmups: bool = True,
        remove_knifes: bool = True,
        remove_bad_timings: bool = True,
        remove_excess_players: bool = True,
        remove_excess_kills: bool = True,
        remove_bad_endings: bool = True,
        remove_bad_scoring: bool = True,
        return_type: str = "json",
        save_to_json: bool = True,
    ) -> Union[Game, dict[str, Any]]:
        """Cleans a parsed demofile JSON.

        Args:
            remove_no_frames (bool, optional): Remove rounds where there are no frames. Default to True.
            remove_warmups (bool, optional): Remove warmup rounds. Defaults to True.
            remove_knifes (bool, optional): Remove knife rounds. Defaults to True.
            remove_bad_timings (bool, optional): Remove bad timings. Defaults to True.
            remove_excess_players (bool, optional): Remove rounds with more than 5 players. Defaults to True.
            remove_excess_kills (bool, optional): Remove rounds with more than 10 kills. Defaults to True.
            remove_bad_endings (bool, optional): Remove rounds with bad round end reasons. Defaults to True.
            remove_bad_scoring (bool, optional): Remove rounds where the scoring is off (like scores going below the previous round's). Defaults to False.
            return_type (str, optional): Return JSON or DataFrame. Defaults to "json".
            save_to_json (bool, optional): Whether to write the JSON to a file. Defaults to True.

        Raises:
            AttributeError: Raises an AttributeError if the .json attribute is None
            ValueError: Raises a ValueError if the return type is neither 'json' nor 'df'

        Returns:
            dict: A dictionary of the cleaned demo.
        """
        if self.json:
            if remove_no_frames:
                self.remove_rounds_with_no_frames()
            if remove_warmups:
                self.remove_warmups()
            if remove_knifes:
                self.remove_knife_rounds()
            if remove_bad_timings:
                self.remove_time_rounds()
            if remove_excess_players:
                self.remove_excess_players()
            if remove_excess_kills:
                self.remove_excess_kill_rounds()
            if remove_bad_endings:
                self.remove_end_round()
            if remove_bad_scoring:
                self.remove_bad_scoring()
            self.renumber_rounds()
            # self.rescore_rounds() -- Need to edit to take into account half switches
            if save_to_json:
                self.write_json()
            if return_type == "json":
                return self.json
            elif return_type == "df":
                demo_data = self.parse_json_to_df()
                self.logger.info("Returned cleaned dataframe output")
                return demo_data
            raise ValueError(
                f"Invalid return_type of {return_type}. Use 'json' or 'df' instead!"
            )
        else:
            self.logger.error(
                "JSON not found. Run .parse() or .read_json() if JSON already exists"
            )
            raise AttributeError(
                "JSON not found. Run .parse() or .read_json() if JSON already exists"
            )

    def write_json(self) -> None:
        """Rewrite the JSON file"""
        with open(self.outpath + "/" + self.output_file, "w", encoding="utf8") as fp:
            json.dump(self.json, fp, indent=(1 if self.json_indentation else None))

    def renumber_rounds(self) -> None:
        """Renumbers the rounds.

        Raises:
            AttributeError: Raises an AttributeError if the .json attribute has a "gameRounds" key.
        """
        if self.json["gameRounds"]:
            for i, r in enumerate(self.json["gameRounds"]):
                self.json["gameRounds"][i]["roundNum"] = i + 1
        else:
            self.logger.error(
                "JSON not found. Run .parse() or .read_json() if JSON already exists"
            )
            raise AttributeError(
                "JSON not found. Run .parse() or .read_json() if JSON already exists"
            )

    def rescore_rounds(self) -> None:
        """Rescore the rounds based on round end reason.

        Raises:
            AttributeError: Raises an AttributeError if the .json attribute has a "gameRounds" key.
        """
        if self.json["gameRounds"]:
            for i, r in enumerate(self.json["gameRounds"]):
                if i == 0:
                    self.json["gameRounds"][i]["tScore"] = 0
                    self.json["gameRounds"][i]["ctScore"] = 0
                    if self.json["gameRounds"][i]["winningSide"] == "ct":
                        self.json["gameRounds"][i]["endCTScore"] = 1
                        self.json["gameRounds"][i]["endTScore"] = 0
                    if self.json["gameRounds"][i]["winningSide"] == "t":
                        self.json["gameRounds"][i]["endCTScore"] = 0
                        self.json["gameRounds"][i]["endTScore"] = 1
                elif i > 0:
                    self.json["gameRounds"][i]["tScore"] = self.json["gameRounds"][
                        i - 1
                    ]["endTScore"]
                    self.json["gameRounds"][i]["ctScore"] = self.json["gameRounds"][
                        i - 1
                    ]["endCTScore"]
                    if self.json["gameRounds"][i]["winningSide"] == "ct":
                        self.json["gameRounds"][i]["endCTScore"] = (
                            self.json["gameRounds"][i]["ctScore"] + 1
                        )
                        self.json["gameRounds"][i]["endTScore"] = self.json[
                            "gameRounds"
                        ][i]["tScore"]
                    if self.json["gameRounds"][i]["winningSide"] == "t":
                        self.json["gameRounds"][i]["endCTScore"] = self.json[
                            "gameRounds"
                        ][i]["ctScore"]
                        self.json["gameRounds"][i]["endTScore"] = (
                            self.json["gameRounds"][i]["tScore"] + 1
                        )
        else:
            self.logger.error(
                "JSON not found. Run .parse() or .read_json() if JSON already exists"
            )
            raise AttributeError(
                "JSON not found. Run .parse() or .read_json() if JSON already exists"
            )

    def remove_bad_scoring(self) -> None:
        """Removes rounds where the scoring is bad.

        We loop through the rounds:
        If the round ahead has equal or less score, we do not add the current round.
        If the round ahead has +1 score, we add the current round

        Raises:
            AttributeError: Raises an AttributeError if the .json attribute is None
        """
        if self.json:
            cleaned_rounds = []
            for i, r in enumerate(self.json["gameRounds"]):
                current_round_total = (
                    r["tScore"] + r["endTScore"] + r["ctScore"] + r["endCTScore"]
                )
                if i < len(self.json["gameRounds"]) - 1:
                    # Non-OT rounds
                    lookahead_round = self.json["gameRounds"][i + 1]
                    lookahead_round_total = (
                        lookahead_round["tScore"]
                        + lookahead_round["endTScore"]
                        + lookahead_round["ctScore"]
                        + lookahead_round["endCTScore"]
                    )
                    if lookahead_round_total > current_round_total:
                        cleaned_rounds.append(r)
                    elif (r["endTScore"] == 16) & (r["endCTScore"] <= 14):
                        cleaned_rounds.append(r)
                    elif (r["endCTScore"] == 16) & (r["endTScore"] <= 14):
                        cleaned_rounds.append(r)
                    else:
                        # OT win scores are of the type:
                        # 15 + (4xN) with N a natural numbers (1, 2, 3, ...)
                        # So 19, 23, 27, ...
                        # So if you substract 15 from an OT winning round the number is divisible by 4
                        # OT_Scores = [19, 23, 27, 31, 35, 39, 43, 47]
                        if (
                            (r["endCTScore"] - 15) % 4 == 0
                            and r["endTScore"] < r["endCTScore"]
                        ) or (
                            (r["endTScore"] - 15) % 4 == 0
                            and r["endCTScore"] < r["endTScore"]
                        ):
                            cleaned_rounds.append(r)
                        # for s in OT_Scores:
                        #     if (r["endCTScore"] == s) & (r["endTScore"] < s - 1):
                        #         cleaned_rounds.append(r)
                        #     elif (r["endTScore"] == s) & (r["endCTScore"] < s - 1):
                        #         cleaned_rounds.append(r)
                else:
                    lookback_round = self.json["gameRounds"][i - 1]
                    lookback_round_total = (
                        lookback_round["tScore"]
                        + lookback_round["endTScore"]
                        + lookback_round["ctScore"]
                        + lookback_round["endCTScore"]
                    )
                    if current_round_total > lookback_round_total:
                        cleaned_rounds.append(r)
            self.json["gameRounds"] = cleaned_rounds
        else:
            self.logger.error(
                "JSON not found. Run .parse() or .read_json() if JSON already exists"
            )
            raise AttributeError(
                "JSON not found. Run .parse() or .read_json() if JSON already exists"
            )

    def remove_rounds_with_no_frames(self) -> None:
        """Removes rounds with no frames

        Raises:
            AttributeError: Raises an AttributeError if the .json attribute is None
        """
        if self.json:
            if not self.parse_frames:
                self.logger.warning(
                    "parse_frames is set to False, must be true for remove_no_frames to work. Skipping remove_no_frames."
                )
            else:
                cleaned_rounds = []
                for r in self.json["gameRounds"]:
                    if len(r["frames"]) > 0:
                        cleaned_rounds.append(r)
                self.json["gameRounds"] = cleaned_rounds
        else:
            self.logger.error(
                "JSON not found. Run .parse() or .read_json() if JSON already exists"
            )
            raise AttributeError(
                "JSON not found. Run .parse() or .read_json() if JSON already exists"
            )

    def remove_excess_players(self) -> None:
        """Removes rounds where there are more than 5 players on a side.

        Raises:
            AttributeError: Raises an AttributeError if the .json attribute is None
        """
        if self.json:
            if not self.parse_frames:
                self.logger.warning(
                    "parse_frames is set to False, must be true for remove_excess_players to work. Skipping remove_excess_players."
                )
            else:
                cleaned_rounds = []
                # Remove rounds where the number of players is too large
                for r in self.json["gameRounds"]:
                    if len(r["frames"]) > 0:
                        f = r["frames"][0]
                        if f["ct"]["players"] is None:
                            if f["t"]["players"] is None:
                                pass
                            elif len(f["t"]["players"]) <= 5:
                                cleaned_rounds.append(r)
                        elif len(f["ct"]["players"]) <= 5:
                            if (f["t"]["players"] is None) or (
                                len(f["t"]["players"]) <= 5
                            ):
                                cleaned_rounds.append(r)
                self.json["gameRounds"] = cleaned_rounds
        else:
            self.logger.error(
                "JSON not found. Run .parse() or .read_json() if JSON already exists"
            )
            raise AttributeError(
                "JSON not found. Run .parse() or .read_json() if JSON already exists"
            )

    def remove_warmups(self) -> None:
        """Removes warmup rounds.

        Raises:
            AttributeError: Raises an AttributeError if the .json attribute is None
        """
        if self.json:
            cleaned_rounds = []
            # Remove warmups where the demo may have started recording in the middle of a warmup round
            if "warmupChanged" in self.json["matchPhases"]:
                if len(self.json["matchPhases"]["warmupChanged"]) > 1:
                    last_warmup_changed = self.json["matchPhases"]["warmupChanged"][1]
                    for r in self.json["gameRounds"]:
                        if (r["startTick"] > last_warmup_changed) and (
                            not r["isWarmup"]
                        ):
                            cleaned_rounds.append(r)
                        if r["startTick"] == last_warmup_changed:
                            cleaned_rounds.append(r)
                else:
                    for r in self.json["gameRounds"]:
                        if not r["isWarmup"]:
                            cleaned_rounds.append(r)
            self.json["gameRounds"] = cleaned_rounds
        else:
            self.logger.error(
                "JSON not found. Run .parse() or .read_json() if JSON already exists"
            )
            raise AttributeError(
                "JSON not found. Run .parse() or .read_json() if JSON already exists"
            )

<<<<<<< HEAD
    def remove_end_round(self, bad_endings=None):
=======
    def remove_end_round(self, bad_endings=["Draw", "Unknown", ""]) -> None:
>>>>>>> c17da95d
        """Removes rounds with bad end reason.

        Args:
            bad_endings (list, optional): List of bad round end reasons. Defaults to ["Draw", "Unknown", ""].

        Raises:
            AttributeError: Raises an AttributeError if the .json attribute is None
        """
        if bad_endings is None:
            bad_endings = ["Draw", "Unknown", ""]
        if self.json:
            cleaned_rounds = []
            for r in self.json["gameRounds"]:
                if r["roundEndReason"] not in bad_endings:
                    cleaned_rounds.append(r)
            self.json["gameRounds"] = cleaned_rounds
        else:
            self.logger.error(
                "JSON not found. Run .parse() or .read_json() if JSON already exists"
            )
            raise AttributeError(
                "JSON not found. Run .parse() or .read_json() if JSON already exists"
            )

    def remove_knife_rounds(self) -> None:
        """Removes knife rounds.

        Raises:
            AttributeError: Raises an AttributeError if the .json attribute is None
        """
        if self.json:
            cleaned_rounds = []
            for r in self.json["gameRounds"]:
                if not r["isWarmup"]:
                    total_kills = len(r["kills"])
                    total_knife_kills = 0
                    if total_kills > 0:
                        for k in r["kills"]:
                            if k["weapon"] == "Knife":
                                total_knife_kills += 1
                    if (total_knife_kills != total_kills) | (total_knife_kills == 0):
                        cleaned_rounds.append(r)
            self.json["gameRounds"] = cleaned_rounds
        else:
            self.logger.error(
                "JSON not found. Run .parse() or .read_json() if JSON already exists"
            )
            raise AttributeError(
                "JSON not found. Run .parse() or .read_json() if JSON already exists"
            )

    def remove_excess_kill_rounds(self) -> None:
        """Removes rounds with more than 10 kills.

        Raises:
            AttributeError: Raises an AttributeError if the .json attribute is None
        """
        if self.json:
            cleaned_rounds = []
            for r in self.json["gameRounds"]:
                if not r["isWarmup"]:
                    if len(r["kills"]) <= 10:
                        cleaned_rounds.append(r)
            self.json["gameRounds"] = cleaned_rounds
        else:
            self.logger.error(
                "JSON not found. Run .parse() or .read_json() if JSON already exists"
            )
            raise AttributeError(
                "JSON not found. Run .parse() or .read_json() if JSON already exists"
            )

    def remove_time_rounds(self) -> None:
        """Remove rounds with odd round timings.

        Raises:
            AttributeError: Raises an AttributeError if the .json attribute is None
        """
        if self.json:
            cleaned_rounds = []
            for r in self.json["gameRounds"]:
                if (
                    (r["startTick"] <= r["endTick"])
                    and (r["startTick"] <= r["endOfficialTick"])
                    and (r["startTick"] <= r["freezeTimeEndTick"])
                ):
                    cleaned_rounds.append(r)
            self.json["gameRounds"] = cleaned_rounds
        else:
            self.logger.error(
                "JSON not found. Run .parse() or .read_json() if JSON already exists"
            )
            raise AttributeError(
                "JSON not found. Run .parse() or .read_json() if JSON already exists"
            )<|MERGE_RESOLUTION|>--- conflicted
+++ resolved
@@ -77,18 +77,12 @@
 
         # Handle demofile and demo_id name. Only take the file name and remove the last extension.
         self.demofile = os.path.abspath(demofile)
-<<<<<<< HEAD
 
         self.logger.info("Initialized awpy DemoParser with demofile %s", self.demofile)
-        if (demo_id is None) | (demo_id == ""):
+        if not demo_id:  # (demo_id is None) | (demo_id == "")
             self.demo_id = os.path.splitext(
                 os.path.basename(demofile.replace("\\", "/"))
             )[0]
-=======
-        self.logger.info("Initialized awpy DemoParser with demofile " + self.demofile)
-        if not demo_id:
-            self.demo_id = demofile[demofile.rfind("/") + 1 : -4]
->>>>>>> c17da95d
         else:
             self.demo_id = demo_id
 
@@ -163,14 +157,10 @@
         # Set parse error to False
         self.parse_error = False
 
-<<<<<<< HEAD
         # Initialize json attribute as None
-        self.json = None
-
-    def parse_demo(self):
-=======
+        self.json: Optional[Game] = None
+
     def parse_demo(self) -> None:
->>>>>>> c17da95d
         """Parse a demofile using the Go script parse_demo.go -- this function needs the .demofile to be set in the class, and the file needs to exist.
 
         Returns:
@@ -230,12 +220,8 @@
             stdout=subprocess.PIPE,
             cwd=path,
         )
-<<<<<<< HEAD
-        stdout = proc.stdout.read().splitlines()
-=======
         stdout = proc.stdout.read().splitlines() if proc.stdout is not None else None
         self.output_file = self.demo_id + ".json"
->>>>>>> c17da95d
         if os.path.isfile(self.outpath + "/" + self.output_file):
             self.logger.info("Wrote demo parse output to %s", self.output_file)
             self.parse_error = False
@@ -265,7 +251,7 @@
         with open(json_path, encoding="utf8") as f:
             demo_data: Game = json.load(f)
 
-        self.json: Game = demo_data
+        self.json = demo_data
         self.logger.info(
             "JSON data loaded, available in the `json` attribute to parser"
         )
@@ -780,7 +766,7 @@
         Raises:
             AttributeError: Raises an AttributeError if the .json attribute has a "gameRounds" key.
         """
-        if self.json["gameRounds"]:
+        if self.json and self.json["gameRounds"]:
             for i, r in enumerate(self.json["gameRounds"]):
                 self.json["gameRounds"][i]["roundNum"] = i + 1
         else:
@@ -797,7 +783,7 @@
         Raises:
             AttributeError: Raises an AttributeError if the .json attribute has a "gameRounds" key.
         """
-        if self.json["gameRounds"]:
+        if self.json and self.json["gameRounds"]:
             for i, r in enumerate(self.json["gameRounds"]):
                 if i == 0:
                     self.json["gameRounds"][i]["tScore"] = 0
@@ -999,11 +985,7 @@
                 "JSON not found. Run .parse() or .read_json() if JSON already exists"
             )
 
-<<<<<<< HEAD
-    def remove_end_round(self, bad_endings=None):
-=======
-    def remove_end_round(self, bad_endings=["Draw", "Unknown", ""]) -> None:
->>>>>>> c17da95d
+    def remove_end_round(self, bad_endings: Optional[list[str]] = None) -> None:
         """Removes rounds with bad end reason.
 
         Args:
